{
  "Asmodat.Standard.SSH.NET": {
    "listed": true,
    "version": "1.0.0.1"
  },
  "AutoMapper": {
    "listed": true,
    "version": "10.0.0"
  },
  "AutoMapper.Extensions.Microsoft.DependencyInjection": {
    "listed": true,
    "version": "8.0.0"
  },
  "AutomaticGraphLayout": {
    "listed": true,
    "version": "1.1.6"
  },
  "AWSSDK.Core": {
    "listed": true,
    "version": "3.5.0"
  },
  "AWSSDK.S3": {
    "listed": true,
    "version": "3.5.0"
  },
  "Ben.Demystifier": {
    "listed": true,
    "version": "0.1.6"
  },
  "BugSplatDotNetStandard": {
    "listed": true,
    "version": "1.0.0"
  },
  "CircularBuffer": {
    "listed": true,
    "version": "1.1.0"
  },
  "CommandLineParser": {
    "listed": true,
    "version": "2.4.0"
  },
  "CsvHelper": {
    "listed": true,
    "version": "3.0.0"
  },
  "Eflatun.Expansions": {
    "listed": true,
    "version": "0.0.2"
  },
  "ErrorProne.NET.CoreAnalyzers": {
    "listed": true,
    "version": "0.1.2",
    "analyzer": true
  },
  "FastEnum": {
    "listed": true,
    "version": "1.0.0"
  },
  "GeneticSharp": {
    "listed": true,
    "version": "2.0.0"
  },
  "Grpc.Core": {
    "listed": true,
    "version": "1.20.0"
  },
  "Grpc.Core.Api": {
    "listed": true,
    "version": "1.20.0"
  },
  "Grpc.Net.Client": {
    "listed": true,
    "version": "2.36.0"
  },
  "Grpc.Net.ClientFactory": {
    "listed": true,
    "version": "2.37.0"
  },
  "Grpc.Net.Client.Web": {
    "listed": true,
    "version": "2.36.0"
  },
  "Grpc.Net.Common": {
    "listed": true,
    "version": "2.36.0"
  },
  "H.InputSimulator": {
    "listed": true,
    "version": "1.0.8",
    "defineConstraints": [
      "UNITY_EDITOR_WIN || UNITY_STANDALONE_WIN"
    ]
  },
  "Injecter": {
    "listed": true,
    "version": "1.0.0"
  },
  "K4os.Compression.LZ4": {
    "listed": true,
    "version": "1.0.2"
  },
  "log4net": {
    "listed": true,
    "version": "2.0.11"
  },
  "McMaster.Extensions.CommandLineUtils": {
    "listed": true,
    "version": "2.2.0"
  },
  "MessagePack": {
    "listed": true,
    "version": "2.1.80"
  },
  "MessagePack.Annotations": {
    "listed": true,
    "version": "2.1.80"
  },
  "Microsoft.AspNetCore.Connections.Abstractions": {
    "listed": true,
    "version": "2.1.0"
  },
  "Microsoft.AspNetCore.Http.Connections.Client": {
    "listed": true,
    "version": "1.0.0"
  },
  "Microsoft.AspNetCore.Http.Connections.Common": {
    "listed": true,
    "version": "1.0.0"
  },
  "Microsoft.AspNetCore.Http.Features": {
    "listed": true,
    "version": "2.0.0"
  },
  "Microsoft.AspNetCore.SignalR.Client": {
    "listed": true,
    "version": "1.0.0"
  },
  "Microsoft.AspNetCore.SignalR.Client.Core": {
    "listed": true,
    "version": "1.0.0"
  },
  "Microsoft.AspNetCore.SignalR.Common": {
    "listed": true,
    "version": "1.0.0"
  },
  "Microsoft.AspNetCore.SignalR.Protocols.Json": {
    "listed": true,
    "version": "1.0.0"
  },
  "Microsoft.AspNetCore.SignalR.Protocols.MessagePack": {
    "listed": true,
    "version": "5.0.0"
  },
  "Microsoft.AspNetCore.SignalR.Protocols.NewtonsoftJson": {
    "listed": true,
    "version": "3.0.0"
  },
  "Microsoft.Azure.Kinect.Sensor": {
    "listed": true,
    "version": "1.2.0"
  },
  "Microsoft.Bcl.AsyncInterfaces": {
    "listed": true,
    "version": "1.0.0"
  },
  "Microsoft.Bcl.HashCode": {
    "listed": true,
    "version": "1.0.0"
  },
  "Microsoft.CodeAnalysis.NetAnalyzers": {
    "listed": true,
    "version": "5.0.3",
    "analyzer": true
  },
  "Microsoft.CSharp": {
    "ignore": true
  },
  "Microsoft.Extensions.Caching.Abstractions": {
    "listed": true,
    "version": "2.0.0"
  },
  "Microsoft.Extensions.Caching.Memory": {
    "listed": true,
    "version": "2.0.0"
  },
  "Microsoft.Extensions.Configuration": {
    "listed": true,
    "version": "2.0.0"
  },
  "Microsoft.Extensions.Configuration.Abstractions": {
    "listed": true,
    "version": "2.0.0"
  },
  "Microsoft.Extensions.Configuration.Binder": {
    "listed": true,
    "version": "2.0.0"
  },
  "Microsoft.Extensions.Configuration.CommandLine": {
    "listed": true,
    "version": "2.0.0"
  },
  "Microsoft.Extensions.Configuration.EnvironmentVariables": {
    "listed": true,
    "version": "2.0.0"
  },
  "Microsoft.Extensions.Configuration.FileExtensions": {
    "listed": true,
    "version": "2.0.0"
  },
  "Microsoft.Extensions.Configuration.Ini": {
    "listed": true,
    "version": "2.0.0"
  },
  "Microsoft.Extensions.Configuration.Json": {
    "listed": true,
    "version": "2.1.0"
  },
  "Microsoft.Extensions.Configuration.NewtonsoftJson": {
    "listed": true,
    "version": "3.0.0"
  },
  "Microsoft.Extensions.Configuration.UserSecrets": {
    "listed": true,
    "version": "2.1.0"
  },
  "Microsoft.Extensions.Configuration.Xml": {
    "listed": true,
    "version": "2.0.0"
  },
  "Microsoft.Extensions.DependencyInjection": {
    "listed": true,
    "version": "2.0.0"
  },
  "Microsoft.Extensions.DependencyInjection.Abstractions": {
    "listed": true,
    "version": "2.0.0"
  },
  "Microsoft.Extensions.DependencyModel": {
    "listed": true,
    "version": "3.0.0"
  },
<<<<<<< HEAD
  "Microsoft.Extensions.Features":{
=======
  "Microsoft.Extensions.Features": {
>>>>>>> b555bd93
    "listed": true,
    "version": "6.0.0"
  },
  "Microsoft.Extensions.FileProviders.Abstractions": {
    "listed": true,
    "version": "2.0.0"
  },
  "Microsoft.Extensions.FileProviders.Composite": {
    "listed": true,
    "version": "2.0.0"
  },
  "Microsoft.Extensions.FileProviders.Physical": {
    "listed": true,
    "version": "2.0.0"
  },
  "Microsoft.Extensions.FileSystemGlobbing": {
    "listed": true,
    "version": "2.0.0"
  },
  "Microsoft.Extensions.Hosting": {
    "listed": true,
    "version": "2.0.0"
  },
  "Microsoft.Extensions.Hosting.Abstractions": {
    "listed": true,
    "version": "2.0.0"
  },
  "Microsoft.Extensions.Http": {
    "listed": true,
    "version": "2.1.0"
  },
  "Microsoft.Extensions.Http.Polly": {
    "listed": true,
    "version": "2.1.0"
  },
  "Microsoft.Extensions.Localization.Abstractions": {
    "listed": true,
    "version": "2.0.0"
  },
  "Microsoft.Extensions.Logging": {
    "listed": true,
    "version": "2.0.0"
  },
  "Microsoft.Extensions.Logging.Abstractions": {
    "listed": true,
    "version": "2.0.0"
  },
  "Microsoft.Extensions.Logging.Configuration": {
    "listed": true,
    "version": "2.0.0"
  },
  "Microsoft.Extensions.Logging.Console": {
    "listed": true,
    "version": "2.0.0"
  },
  "Microsoft.Extensions.Logging.Debug": {
    "listed": true,
    "version": "2.0.0"
  },
  "Microsoft.Extensions.Logging.EventLog": {
    "listed": true,
    "version": "2.1.0"
  },
  "Microsoft.Extensions.Logging.EventSource": {
    "listed": true,
    "version": "2.1.0"
  },
  "Microsoft.Extensions.Logging.Log4Net.AspNetCore": {
    "listed": true,
    "version": "5.0.3"
  },
  "Microsoft.Extensions.Logging.TraceSource": {
    "listed": true,
    "version": "2.0.0"
  },
  "Microsoft.Extensions.ObjectPool": {
    "listed": true,
    "version": "2.0.0"
  },
  "Microsoft.Extensions.Options": {
    "listed": true,
    "version": "2.0.0"
  },
  "Microsoft.Extensions.Options.ConfigurationExtensions": {
    "listed": true,
    "version": "2.0.0"
  },
  "Microsoft.Extensions.Options.DataAnnotations": {
    "listed": true,
    "version": "2.2.0"
  },
  "Microsoft.Extensions.Primitives": {
    "listed": true,
    "version": "2.0.0"
  },
  "morelinq": {
    "listed": true,
    "version": "3.2.0"
  },
  "Newtonsoft.Json": {
    "listed": true,
    "version": "11.0.1"
  },
  "Polly": {
    "listed": true,
    "version": "6.0.1"
  },
  "Polly.Extensions.Http": {
    "listed": true,
    "version": "2.0.1"
  },
  "Prism.Core": {
    "listed": true,
    "version": "7.0.0.362"
  },
  "protobuf-net": {
    "listed": true,
    "version": "3.0.0"
  },
  "protobuf-net.Core": {
    "listed": true,
    "version": "3.0.0"
  },
  "RestSharp": {
    "listed": true,
    "version": "106.2.2"
  },
  "RestSharp.Serializers.NewtonsoftJson": {
    "listed": true,
    "version": "106.10.0"
  },
  "RestSharp.Serializers.SystemTextJson": {
    "listed": true,
    "version": "106.10.0"
  },
  "QuikGraph": {
    "listed": true,
    "version": "2.0.0"
  },
  "Scriban": {
    "listed": true,
    "version": "2.1.0"
  },
  "Serilog": {
    "listed": true,
    "version": "2.9.0"
  },
<<<<<<< HEAD
  "Serilog.Extensions.Hosting":{
    "listed": true,
    "version": "4.2.0"
  },
  "Serilog.Extensions.Logging":{
=======
  "Serilog.Extensions.Logging": {
>>>>>>> b555bd93
    "listed": true,
    "version": "3.1.0"
  },
  "Serilog.Settings.Configuration": {
    "listed": true,
    "version": "3.2.0"
  },
  "Serilog.Sinks.Async": {
    "listed": true,
    "version": "1.5.0"
  },
  "Serilog.Sinks.Console": {
    "listed": true,
    "version": "4.0.0"
  },
  "Serilog.Sinks.Debug": {
    "listed": true,
    "version": "2.0.0"
  },
  "Serilog.Sinks.File": {
    "listed": true,
    "version": "5.0.0"
  },
  "Serilog.Sinks.Trace": {
    "listed": true,
    "version": "3.0.0"
  },
  "Sharpcompress": {
    "listed": true,
    "version": "0.24.0"
  },
  "SharpZipLib": {
    "listed": true,
    "version": "1.0.0"
  },
  "SixLabors.ImageSharp": {
    "listed": true,
    "version": "1.0.0"
  },
  "SonarAnalyzer.CSharp": {
    "listed": true,
    "version": "8.30.0.37606",
    "analyzer": true
  },
  "Stateless": {
    "listed": true,
    "version": "4.3.0"
  },
  "System.Buffers": {
    "listed": true,
    "version": "4.4.0"
  },
  "System.Collections.Immutable": {
    "listed": true,
    "version": "1.4.0"
  },
  "System.ComponentModel.Annotations": {
    "listed": true,
    "version": "4.4.0"
  },
  "System.Configuration.ConfigurationManager": {
    "listed": true,
    "version": "4.4.0"
  },
  "System.Diagnostics.DiagnosticSource": {
    "listed": true,
    "version": "4.5.0"
  },
  "System.Diagnostics.EventLog": {
    "listed": true,
    "version": "4.5.0"
  },
  "System.Formats.Asn1": {
    "listed": true,
    "version": "5.0.0"
  },
  "System.Interactive.Async": {
    "listed": true,
    "version": "3.2.0"
  },
  "System.IO.Pipelines": {
    "listed": true,
    "version": "4.5.0"
  },
  "System.Linq.Async": {
    "listed": true,
    "version": "4.0.0"
  },
  "System.Memory": {
    "listed": true,
    "version": "4.5.0"
  },
  "System.Net.Http.WinHttpHandler": {
    "listed": true,
    "version": "4.4.0"
  },
  "System.Numerics.Vectors": {
    "listed": false,
    "version": "4.4.0"
  },
  "System.Private.ServiceModel": {
    "listed": false,
    "version": "4.6.0"
  },
  "System.Reflection.DispatchProxy": {
    "listed": true,
    "version": "4.4.0"
  },
  "System.Reflection.Emit": {
    "listed": true,
    "version": "4.6.0"
  },
  "System.Reflection.Emit.ILGeneration": {
    "listed": true,
    "version": "4.6.0"
  },
  "System.Reflection.Emit.Lightweight": {
    "listed": true,
    "version": "4.6.0"
  },
  "System.Reflection.Metadata": {
    "listed": true,
    "version": "1.5.0"
  },
  "System.Reflection.TypeExtensions": {
    "listed": true,
    "version": "4.4.0"
  },
  "System.Runtime.CompilerServices.Unsafe": {
    "listed": true,
    "version": "4.4.0"
  },
  "System.Runtime.InteropServices": {
    "listed": true,
    "version": "4.1.0"
  },
  "System.Security.AccessControl": {
    "listed": true,
    "version": "4.4.0"
  },
  "System.Security.Cryptography.Cng": {
    "listed": true,
    "version": "4.4.0"
  },
  "System.Security.Cryptography.Pkcs": {
    "listed": true,
    "version": "4.4.0"
  },
  "System.Security.Cryptography.ProtectedData": {
    "listed": true,
    "version": "4.4.0"
  },
  "System.Security.Cryptography.Xml": {
    "listed": true,
    "version": "4.4.0"
  },
  "System.Security.Permissions": {
    "listed": true,
    "version": "4.4.0"
  },
  "System.Security.Principal.Windows": {
    "listed": true,
    "version": "4.4.0"
  },
  "System.ServiceModel.Primitives": {
    "listed": true,
    "version": "4.6.0"
  },
  "System.Text.Encoding.CodePages": {
    "listed": false,
    "version": "4.5.0"
  },
  "System.Text.Encodings.Web": {
    "listed": true,
    "version": "4.4.0"
  },
  "System.Text.Json": {
    "listed": true,
    "version": "4.6.0"
  },
  "System.Threading.Channels": {
    "listed": true,
    "version": "4.5.0"
  },
  "System.Threading.Tasks.Extensions": {
    "listed": false,
    "version": "4.4.0"
  },
  "Telnet": {
    "listed": true,
    "version": "0.8.6"
  },
  "Validation": {
    "listed": true,
    "version": "2.5.42"
  },
  "VoltRpc": {
    "listed": true,
    "version": "1.0.0"
  },
  "VoltRpc.Communication.Pipes": {
    "listed": true,
    "version": "1.0.0"
  }
}<|MERGE_RESOLUTION|>--- conflicted
+++ resolved
@@ -239,11 +239,7 @@
     "listed": true,
     "version": "3.0.0"
   },
-<<<<<<< HEAD
-  "Microsoft.Extensions.Features":{
-=======
   "Microsoft.Extensions.Features": {
->>>>>>> b555bd93
     "listed": true,
     "version": "6.0.0"
   },
@@ -391,15 +387,11 @@
     "listed": true,
     "version": "2.9.0"
   },
-<<<<<<< HEAD
   "Serilog.Extensions.Hosting":{
     "listed": true,
     "version": "4.2.0"
   },
-  "Serilog.Extensions.Logging":{
-=======
   "Serilog.Extensions.Logging": {
->>>>>>> b555bd93
     "listed": true,
     "version": "3.1.0"
   },
