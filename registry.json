{
<<<<<<< HEAD
  "AutoMapper": {
    "listed": true,
    "version": "10.0.0"
  },
  "AutoMapper.Extensions.Microsoft.DependencyInjection": {
    "listed": true,
    "version": "8.0.0"
=======
  "Asmodat.Standard.SSH.NET": {
    "listed": true,
    "version": "1.0.0.1"
>>>>>>> ebb95bac
  },
  "AutomaticGraphLayout": {
    "listed": true,
    "version": "1.1.6"
  },
  "AWSSDK.Core": {
    "listed": true,
    "version": "3.5.0"
  },
  "AWSSDK.S3": {
    "listed": true,
    "version": "3.5.0"
  },
  "BugSplatDotNetStandard": {
    "listed": true,
    "version": "1.0.0"
  },
  "CommandLineParser": {
    "listed": true,
    "version": "2.4.0"
  },
  "CsvHelper": {
    "listed": true,
    "version": "3.0.0"
  },
  "Eflatun.Expansions": {
    "listed": true,
    "version": "0.0.2"
  },
  "GeneticSharp": {
    "listed": true,
    "version": "2.0.0"
  },
  "log4net": {
    "listed": true,
    "version": "2.0.11"
  },
  "MessagePack": {
    "listed": true,
    "version": "2.1.80"
  },
  "MessagePack.Annotations": {
    "listed": true,
    "version": "2.1.80"
  },
  "Microsoft.Azure.Kinect.Sensor": {
    "listed": true,
    "version": "1.2.0"
  },
  "Microsoft.Bcl.AsyncInterfaces": {
    "listed": true,
    "version": "1.0.0"
  },
  "Microsoft.CSharp": {
    "ignore": true
  },
  "Microsoft.AspNetCore.Connections.Abstractions": {
    "listed": true,
    "version": "2.1.0"
  },
  "Microsoft.AspNetCore.Http.Connections.Client": {
    "listed": true,
    "version": "1.0.0"
  },
  "Microsoft.AspNetCore.Http.Connections.Common": {
    "listed": true,
    "version": "1.0.0"
  },
  "Microsoft.AspNetCore.Http.Features": {
    "listed": true,
    "version": "2.0.0"
  },
  "Microsoft.AspNetCore.SignalR.Client.Core": {
    "listed": true,
    "version": "1.0.0"
  },
  "Microsoft.AspNetCore.SignalR.Client": {
    "listed": true,
    "version": "1.0.0"
  },
  "Microsoft.AspNetCore.SignalR.Common": {
    "listed": true,
    "version": "1.0.0"
  },
  "Microsoft.AspNetCore.SignalR.Protocols.Json": {
    "listed": true,
    "version": "1.0.0"
  },
  "Microsoft.AspNetCore.SignalR.Protocols.MessagePack": {
    "listed": true,
    "version": "5.0.0"
  },
  "Microsoft.AspNetCore.SignalR.Protocols.NewtonsoftJson": {
    "listed": true,
    "version": "3.0.0"
  },
  "Microsoft.Bcl.HashCode": {
    "listed": true,
    "version": "1.0.0"
  },
  "Microsoft.Extensions.Caching.Abstractions": {
    "listed": true,
    "version": "2.0.0"
  },
  "Microsoft.Extensions.Caching.Memory": {
    "listed": true,
    "version": "2.0.0"
  },
  "Microsoft.Extensions.Configuration.Abstractions": {
    "listed": true,
    "version": "2.0.0"
  },
  "Microsoft.Extensions.Configuration.Binder": {
    "listed": true,
    "version": "2.0.0"
  },
  "Microsoft.Extensions.Configuration.CommandLine": {
    "listed": true,
    "version": "2.0.0"
  },
  "Microsoft.Extensions.Configuration.EnvironmentVariables": {
    "listed": true,
    "version": "2.0.0"
  },
  "Microsoft.Extensions.Configuration.FileExtensions": {
    "listed": true,
    "version": "2.0.0"
  },
  "Microsoft.Extensions.Configuration.Ini": {
    "listed": true,
    "version": "2.0.0"
  },
  "Microsoft.Extensions.Configuration.Json": {
    "listed": true,
    "version": "2.1.0"
  },
  "Microsoft.Extensions.Configuration.NewtonsoftJson": {
    "listed": true,
    "version": "3.0.0"
  },
  "Microsoft.Extensions.Configuration.UserSecrets": {
    "listed": true,
    "version": "2.1.0"
  },
  "Microsoft.Extensions.Configuration.Xml": {
    "listed": true,
    "version": "2.0.0"
  },
  "Microsoft.Extensions.Configuration": {
    "listed": true,
    "version": "2.0.0"
  },
  "Microsoft.Extensions.DependencyInjection.Abstractions": {
    "listed": true,
    "version": "2.0.0"
  },
  "Microsoft.Extensions.DependencyInjection": {
    "listed": true,
    "version": "2.0.0"
  },
  "Microsoft.Extensions.DependencyModel": {
    "listed": true,
    "version": "3.0.0"
  },
  "Microsoft.Extensions.FileProviders.Abstractions": {
    "listed": true,
    "version": "2.0.0"
  },
  "Microsoft.Extensions.FileProviders.Composite": {
    "listed": true,
    "version": "2.0.0"
  },
  "Microsoft.Extensions.FileProviders.Physical": {
    "listed": true,
    "version": "2.0.0"
  },
  "Microsoft.Extensions.FileSystemGlobbing": {
    "listed": true,
    "version": "2.0.0"
  },
  "Microsoft.Extensions.Hosting.Abstractions": {
    "listed": true,
    "version": "2.0.0"
  },
  "Microsoft.Extensions.Hosting": {
    "listed": true,
    "version": "2.0.0"
  },
  "Microsoft.Extensions.Http": {
    "listed": true,
    "version": "2.1.0"
  },
  "Microsoft.Extensions.Localization.Abstractions": {
    "listed": true,
    "version": "2.0.0"
  },
  "Microsoft.Extensions.Logging.Abstractions": {
    "listed": true,
    "version": "2.0.0"
  },
  "Microsoft.Extensions.Logging.Configuration": {
    "listed": true,
    "version": "2.0.0"
  },
  "Microsoft.Extensions.Logging.Console": {
    "listed": true,
    "version": "2.0.0"
  },
  "Microsoft.Extensions.Logging.Debug": {
    "listed": true,
    "version": "2.0.0"
  },
  "Microsoft.Extensions.Logging.EventLog": {
    "listed": true,
    "version": "2.1.0"
  },
  "Microsoft.Extensions.Logging.EventSource": {
    "listed": true,
    "version": "2.1.0"
  },
  "Microsoft.Extensions.Logging.TraceSource": {
    "listed": true,
    "version": "2.0.0"
  },
  "Microsoft.Extensions.Logging": {
    "listed": true,
    "version": "2.0.0"
  },
  "Microsoft.Extensions.ObjectPool": {
    "listed": true,
    "version": "2.0.0"
  },
  "Microsoft.Extensions.Options.ConfigurationExtensions": {
    "listed": true,
    "version": "2.0.0"
  },
  "Microsoft.Extensions.Options.DataAnnotations": {
    "listed": true,
    "version": "2.2.0"
  },
  "Microsoft.Extensions.Options": {
    "listed": true,
    "version": "2.0.0"
  },
  "Microsoft.Extensions.Primitives": {
    "listed": true,
    "version": "2.0.0"
  },
  "morelinq": {
    "listed": true,
    "version": "3.2.0"
  },
  "Newtonsoft.Json": {
    "listed": true,
    "version": "11.0.1"
  },
  "Prism.Core": {
    "listed": true,
    "version": "7.0.0.362"
  },
  "Scriban": {
    "listed": true,
    "version": "2.1.0"
  },
  "Sharpcompress": {
    "listed": true,
    "version": "0.24.0"
  },
  "System.Buffers": {
    "listed": true,
    "version": "4.4.0"
  },
  "System.Collections.Immutable": {
    "listed": true,
    "version": "1.4.0"
  },
  "System.ComponentModel.Annotations": {
    "listed": true,
    "version": "4.4.0"
  },
  "System.Configuration.ConfigurationManager": {
    "listed": true,
    "version": "4.4.0"
  },
  "System.Diagnostics.DiagnosticSource": {
    "listed": true,
    "version": "4.5.0"
  },
  "System.Diagnostics.EventLog": {
    "listed": true,
    "version": "4.5.0"
  },
  "System.Formats.Asn1": {
    "listed": true,
    "version": "5.0.0"
  },
  "System.IO.Pipelines": {
    "listed": true,
    "version": "4.5.0"
  },
  "System.Memory": {
    "listed": true,
    "version": "4.5.0"
  },
  "System.Numerics.Vectors": {
    "listed": false,
    "version": "4.4.0"
  },
  "System.Reflection.Emit.ILGeneration": {
    "listed": true,
    "version": "4.6.0"
  },
  "System.Reflection.Emit.Lightweight": {
    "listed": true,
    "version": "4.6.0"
  },
  "System.Reflection.Emit": {
    "listed": true,
    "version": "4.6.0"
  },
  "System.Reflection.Metadata": {
    "listed": true,
    "version": "1.5.0"
  },
  "System.Reflection.TypeExtensions": {
    "listed": true,
    "version": "4.4.0"
  },
  "System.Runtime.CompilerServices.Unsafe": {
    "listed": true,
    "version": "4.4.0"
  },
  "System.Security.Cryptography.Cng": {
    "listed": true,
    "version": "4.4.0"
  },
  "System.Security.Cryptography.Pkcs": {
    "listed": true,
    "version": "4.4.0"
  },
  "System.Security.Cryptography.ProtectedData": {
    "listed": true,
    "version": "4.4.0"
  },
  "System.Security.Cryptography.Xml": {
    "listed": true,
    "version": "4.4.0"
  },
  "System.Security.AccessControl": {
    "listed": true,
    "version": "4.4.0"
  },
  "System.Security.Permissions": {
    "listed": true,
    "version": "4.4.0"
  },
  "System.Security.Principal.Windows": {
    "listed": true,
    "version": "4.4.0"
  },
  "System.Text.Encoding.CodePages": {
    "listed": false,
    "version": "4.5.0"
  },
  "System.Text.Encodings.Web": {
    "listed": true,
    "version": "4.4.0"
  },
  "System.Text.Json": {
    "listed": true,
    "version": "4.6.0"
  },
  "System.Threading.Channels": {
    "listed": true,
    "version": "4.5.0"
  },
  "System.Threading.Tasks.Extensions": {
    "listed": false,
    "version": "4.4.0"
  },
  "Telnet": {
    "listed": true,
    "version": "0.8.6"
  }
}<|MERGE_RESOLUTION|>--- conflicted
+++ resolved
@@ -1,17 +1,15 @@
 {
-<<<<<<< HEAD
+  "AutoMapper.Extensions.Microsoft.DependencyInjection": {
+    "listed": true,
+    "version": "8.0.0"
+  },
+  "Asmodat.Standard.SSH.NET": {
+    "listed": true,
+    "version": "1.0.0.1"
+  },
   "AutoMapper": {
     "listed": true,
     "version": "10.0.0"
-  },
-  "AutoMapper.Extensions.Microsoft.DependencyInjection": {
-    "listed": true,
-    "version": "8.0.0"
-=======
-  "Asmodat.Standard.SSH.NET": {
-    "listed": true,
-    "version": "1.0.0.1"
->>>>>>> ebb95bac
   },
   "AutomaticGraphLayout": {
     "listed": true,
