﻿using System;
using System.Collections.Generic;
using System.IO;
using System.Linq;
using System.Net.Http;
using System.Security.Cryptography;
using System.Text;
using System.Text.RegularExpressions;
using System.Threading;
using System.Threading.Tasks;
using ICSharpCode.SharpZipLib.GZip;
using ICSharpCode.SharpZipLib.Tar;
using NuGet.Common;
using NuGet.Configuration;
using NuGet.Frameworks;
using NuGet.Packaging;
using NuGet.Packaging.Core;
using NuGet.Protocol.Core.Types;
using NuGet.Versioning;
using NUglify.Html;
using UnityNuGet.Npm;

namespace UnityNuGet
{
    /// <summary>
    /// Main class used to build the unity packages and create the NPM object responses.
    /// </summary>
    public class RegistryCache
    {
        // Change this version number if the content of the packages are changed by an update of this class
        private const string CurrentRegistryVersion = "1.3.0";

        private static readonly Encoding Utf8EncodingNoBom = new UTF8Encoding(false, false);
        private readonly string _rootPersistentFolder;
        private readonly Uri _rootHttpUri;
        private readonly string _unityScope;
        private readonly string _minimumUnityVersion;
        private readonly string _packageNameNuGetPostFix;
        private readonly RegistryTargetFramework[] _targetFrameworks;
        private readonly ILogger _logger;
        private readonly ISettings _settings;
        private readonly SourceRepository _sourceRepository;
        private readonly SourceCacheContext _sourceCacheContext;
        private readonly Registry _registry;
        private readonly NpmPackageRegistry _npmPackageRegistry;

        public RegistryCache(RegistryCache registryCache) : this(registryCache._rootPersistentFolder, registryCache._rootHttpUri, registryCache._unityScope,
            registryCache._minimumUnityVersion, registryCache._packageNameNuGetPostFix, registryCache._targetFrameworks, registryCache._logger)
        { }

        public RegistryCache(string rootPersistentFolder, Uri rootHttpUri, string unityScope, string minimumUnityVersion,
            string packageNameNuGetPostFix, RegistryTargetFramework[] targetFrameworks, ILogger logger)
        {
            _rootPersistentFolder = rootPersistentFolder ?? throw new ArgumentNullException(nameof(rootPersistentFolder));
            _rootHttpUri = rootHttpUri ?? throw new ArgumentNullException(nameof(rootHttpUri));
            _unityScope = unityScope ?? throw new ArgumentNullException(nameof(unityScope));
            _minimumUnityVersion = minimumUnityVersion ?? throw new ArgumentNullException(nameof(minimumUnityVersion));
            _packageNameNuGetPostFix = packageNameNuGetPostFix ?? throw new ArgumentNullException(nameof(packageNameNuGetPostFix));
            _targetFrameworks = targetFrameworks ?? throw new ArgumentNullException(nameof(targetFrameworks));

            if (!Directory.Exists(_rootPersistentFolder))
            {
                Directory.CreateDirectory(_rootPersistentFolder);
            }
            _settings = Settings.LoadDefaultSettings(root: null);
            var sourceRepositoryProvider = new SourceRepositoryProvider(new PackageSourceProvider(_settings), Repository.Provider.GetCoreV3());
            _sourceRepository = sourceRepositoryProvider.GetRepositories().FirstOrDefault();
            _logger = logger;
            _registry = Registry.GetInstance();

            // Initialize target framework
            foreach (var registryTargetFramework in _targetFrameworks)
            {
                registryTargetFramework.Framework = NuGetFramework.Parse(registryTargetFramework.Name);
            }

            _sourceCacheContext = new SourceCacheContext();
            _npmPackageRegistry = new NpmPackageRegistry();
        }

        public bool HasErrors { get; private set; }

        /// <summary>
        /// Gets or sets a regex filter (contains) on the NuGet package, case insensitive. Default is null (no filter).
        /// </summary>
        /// <remarks>
        /// This property is used for testing purpose only
        /// </remarks>
        public string Filter { get; set; }

        /// <summary>
        /// OnProgress event (number of packages initialized, total number of packages)
        /// </summary>
        public Action<int, int> OnProgress { get; set; }

        /// <summary>
        /// Get all packages registered.
        /// </summary>
        /// <returns>A list of packages registered</returns>
        public NpmPackageListAllResponse All()
        {
            return _npmPackageRegistry.ListedPackageInfos;
        }

        /// <summary>
        /// Get a specific package for the specified package id.
        /// </summary>
        /// <param name="packageId"></param>
        /// <returns>A npm package or null if not found</returns>
        public NpmPackage GetPackage(string packageId)
        {
            if (packageId == null) throw new ArgumentNullException(nameof(packageId));
            _npmPackageRegistry.Packages.TryGetValue(packageId, out var package);
            return package;
        }

        /// <summary>
        /// Gets the path for the specified package file to download
        /// </summary>
        /// <param name="packageFileName">The name of the package to download</param>
        /// <returns>The file path of the package on the disk</returns>
        public string GetPackageFilePath(string packageFileName)
        {
            if (packageFileName == null) throw new ArgumentNullException(nameof(packageFileName));
            packageFileName = packageFileName.Replace("/", packageFileName.Replace(".", string.Empty));
            var packageFilePath = Path.Combine(_rootPersistentFolder, packageFileName);
            return packageFilePath;
        }

        /// <summary>
        /// Build the registry cache.
        /// </summary>
        public async Task Build()
        {
            try
            {
                await BuildInternal();
            }
            catch (Exception ex)
            {
                LogError($"Unexpected error {ex}");
            }
        }

        /// <summary>
        /// For each package in our registry.json, query NuGet, extract package metadata, and convert them to unity packages.
        /// </summary>
        private async Task BuildInternal()
        {
            var packageMetadataResource = _sourceRepository.GetResource<PackageMetadataResource>();

            var versionPath = Path.Combine(_rootPersistentFolder, "version.txt");
            var forceUpdate = !File.Exists(versionPath) || await File.ReadAllTextAsync(versionPath) != CurrentRegistryVersion;
            if (forceUpdate)
            {
                _logger.LogInformation($"Registry version changed to {CurrentRegistryVersion} - Regenerating all packages");
            }

            
            var regexFilter = Filter != null ? new Regex(Filter, RegexOptions.IgnoreCase) : null;
            if (Filter != null)
            {
                _logger.LogInformation($"Filtering with regex: {Filter}");
            }

            var onProgress = OnProgress;

            var progressCount = 0;
            foreach (var packageDesc in _registry)
            {
                var packageName = packageDesc.Key;
                var packageEntry = packageDesc.Value;

                // Log progress count
                onProgress?.Invoke(++progressCount, _registry.Count);

                // A package entry is ignored but allowed in the registry (case of Microsoft.CSharp)
                if (packageEntry.Ignored || (regexFilter != null && !regexFilter.IsMatch(packageName)))
                {
                    continue;
                }

                var packageMetaIt = await packageMetadataResource.GetMetadataAsync(packageName, false, false, _sourceCacheContext, _logger, CancellationToken.None);
                var packageMetas = packageMetaIt.ToList();
                foreach (var packageMeta in packageMetas)
                {
                    var packageIdentity = packageMeta.Identity;
                    var packageId = packageIdentity.Id.ToLowerInvariant();
                    var npmPackageId = $"{_unityScope}.{packageId}";

                    if (!packageEntry.Version.Satisfies(packageMeta.Identity.Version))
                    {
                        continue;
                    }

                    var resolvedDependencyGroups = packageMeta.DependencySets.Where(dependencySet => dependencySet.TargetFramework.IsAny || _targetFrameworks.Any(targetFramework => dependencySet.TargetFramework == targetFramework.Framework)).ToList();

                    if (resolvedDependencyGroups.Count == 0)
                    {
                        _logger.LogWarning($"The package `{packageIdentity}` doesn't support `{string.Join(",", _targetFrameworks.Select(x => x.Name))}`");
                        continue;
                    }

                    if (!_npmPackageRegistry.Packages.TryGetValue(npmPackageId, out var npmPackage))
                    {
                        npmPackage = new NpmPackage();
                        _npmPackageRegistry.Packages.Add(npmPackageId, npmPackage);
                    }

                    // One NpmPackage (for package request)

                    var packageInfoList = packageEntry.Listed ? _npmPackageRegistry.ListedPackageInfos : _npmPackageRegistry.UnlistedPackageInfos;

                    if (!packageInfoList.Packages.TryGetValue(npmPackageId, out var npmPackageInfo))
                    {
                        npmPackageInfo = new NpmPackageInfo();
                        packageInfoList.Packages.Add(npmPackageId, npmPackageInfo);
                    }

                    // Update latest version
                    var currentVersion = packageIdentity.Version;

                    var update = !npmPackage.DistTags.TryGetValue("latest", out var latestVersion)
                                 || (currentVersion > NuGetVersion.Parse(latestVersion))
                                 || forceUpdate;

                    string npmCurrentVersion = GetNpmVersion(currentVersion);

                    if (update)
                    {
                        npmPackage.DistTags["latest"] = npmCurrentVersion;

                        npmPackageInfo.Versions.Clear();
                        npmPackageInfo.Versions[npmCurrentVersion] = "latest";

                        npmPackage.Id = npmPackageId;
                        npmPackage.License = packageMeta.LicenseMetadata?.License ?? packageMeta.LicenseUrl?.ToString();

                        npmPackage.Name = npmPackageId;
                        npmPackageInfo.Name = npmPackageId;

                        npmPackage.Description = packageMeta.Description;
                        npmPackageInfo.Description = packageMeta.Description;

                        npmPackageInfo.Author = packageMeta.Authors;
                        if (packageMeta.Owners != null)
                        {
                            npmPackageInfo.Maintainers.Clear();
                            npmPackageInfo.Maintainers.AddRange(SplitCommaSeparatedString(packageMeta.Owners));
                        }

                        if (packageMeta.Tags != null)
                        {
                            npmPackageInfo.Keywords.Clear();
                            npmPackageInfo.Keywords.Add("nuget");
                            npmPackageInfo.Keywords.AddRange(SplitCommaSeparatedString(packageMeta.Tags));
                        }
                    }

                    var npmVersion = new NpmPackageVersion
                    {
                        Id = $"{npmPackageId}@{npmCurrentVersion}",
                        Version = npmCurrentVersion,
                        Name = npmPackageId,
                        Description = packageMeta.Description,
                        Author = npmPackageInfo.Author,
                        DisplayName = packageMeta.Title + _packageNameNuGetPostFix
                    };
                    npmVersion.Distribution.Tarball = new Uri(_rootHttpUri, $"{npmPackage.Id}/-/{GetUnityPackageFileName(packageIdentity, npmVersion)}");
                    npmVersion.Unity = _minimumUnityVersion;
                    npmPackage.Versions[npmVersion.Version] = npmVersion;

                    bool hasDependencyErrors = false;
                    foreach (var resolvedDependencyGroup in resolvedDependencyGroups)
                    {
                        foreach (var deps in resolvedDependencyGroup.Packages)
                        {

                            if (!_registry.TryGetValue(deps.Id, out var packageEntryDep))
                            {
                                LogError($"The package `{packageIdentity}` has a dependency on `{deps.Id}` which is not in the registry. You must add this dependency to the registry.json file.");
                                hasDependencyErrors = true;
                            }
                            else if (packageEntryDep.Ignored)
                            {
                                // A package that is ignored is not declared as an explicit dependency
                                continue;
                            }
                            else if (!deps.VersionRange.IsSubSetOrEqualTo(packageEntryDep.Version))
                            {
                                LogError($"The version range `{deps.VersionRange}` for the dependency `{deps.Id}` for the package `{packageIdentity}` doesn't match the range allowed from the registry.json: `{packageEntryDep.Version}`");
                                hasDependencyErrors = true;
                                continue;
                            }

                            // Otherwise add the package as a dependency
                            var depsId = deps.Id.ToLowerInvariant();
                            var key = $"{_unityScope}.{depsId}";
                            if (!npmVersion.Dependencies.ContainsKey(key))
                            {
                                npmVersion.Dependencies.Add(key, GetNpmVersion(deps.VersionRange.MinVersion));
                            }
                        }
                    }

                    // If we don't have any dependencies error, generate the package
                    if (!hasDependencyErrors)
                    {
                        await ConvertNuGetToUnityPackageIfDoesNotExist(packageIdentity, npmPackageInfo, npmVersion, packageMeta, forceUpdate, packageEntry);
                        npmPackage.Time[npmCurrentVersion] = packageMeta.Published?.UtcDateTime ?? GetUnityPackageFileInfo(packageIdentity, npmVersion).CreationTimeUtc;

                        // Copy repository info if necessary
                        if (update)
                        {
                            npmPackage.Repository = npmVersion.Repository?.Clone();
                        }
                    }
                }
            }

            if (forceUpdate)
            {
                await File.WriteAllTextAsync(versionPath, CurrentRegistryVersion);
            }
        }

        private static string GetNpmVersion(NuGetVersion currentVersion)
        {
            string npmCurrentVersion = $"{currentVersion.Major}.{currentVersion.Minor}.{currentVersion.Patch}";

            if (currentVersion.Revision != 0)
            {
                npmCurrentVersion += $"-{currentVersion.Revision}";
            }
            return npmCurrentVersion;
        }

        /// <summary>
        /// Converts a NuGet package to Unity package if not already
        /// </summary>
        private async Task ConvertNuGetToUnityPackageIfDoesNotExist(PackageIdentity identity, NpmPackageInfo npmPackageInfo, NpmPackageVersion npmPackageVersion, IPackageSearchMetadata packageMeta, bool forceUpdate, RegistryEntry packageEntry)
        {
            // If we need to force the update, we delete the previous package+sha1 files
            if (forceUpdate)
            {
                DeleteUnityPackage(identity, npmPackageVersion);
            }

            if (!IsUnityPackageValid(identity, npmPackageVersion) || !IsUnityPackageSha1Valid(identity, npmPackageVersion))
            {
                await ConvertNuGetPackageToUnity(identity, npmPackageInfo, npmPackageVersion, packageMeta, packageEntry);
            }
            else
            {
                npmPackageVersion.Distribution.Shasum = ReadUnityPackageSha1(identity, npmPackageVersion);
            }
        }

        /// <summary>
        /// Converts a NuGet package to a Unity package.
        /// </summary>
        private async Task ConvertNuGetPackageToUnity(PackageIdentity identity, NpmPackageInfo npmPackageInfo, NpmPackageVersion npmPackageVersion, IPackageSearchMetadata packageMeta, RegistryEntry packageEntry)
        {
            var unityPackageFileName = GetUnityPackageFileName(identity, npmPackageVersion);
            var unityPackageFilePath = Path.Combine(_rootPersistentFolder, unityPackageFileName);

            _logger.LogInformation($"Converting NuGet package {identity} to Unity `{unityPackageFileName}`");

            var downloadResource = await _sourceRepository.GetResourceAsync<DownloadResource>(CancellationToken.None);
            var downloadResult = await downloadResource.GetDownloadResourceResultAsync(
                identity,
                new PackageDownloadContext(_sourceCacheContext),
                SettingsUtility.GetGlobalPackagesFolder(_settings),
                _logger, CancellationToken.None);
            var packageReader = downloadResult.PackageReader;

            // Update Repository metadata if necessary
            var repoMeta = packageReader.NuspecReader.GetRepositoryMetadata();
            if (repoMeta != null && repoMeta.Url != null && repoMeta.Commit != null && repoMeta.Type != null)
            {
                npmPackageVersion.Repository = new NpmSourceRepository()
                {
                    Revision = repoMeta.Commit,
                    Type = repoMeta.Type,
                    Url = repoMeta.Url,
                };
            }
            else
            {
                npmPackageVersion.Repository = null;
            }

            try
            {
                var memStream = new MemoryStream();

                using (var outStream = File.Create(unityPackageFilePath))
                using (var gzoStream = new GZipOutputStream(outStream))
                using (var tarArchive = new TarOutputStream(gzoStream, Encoding.UTF8))
                {
                    // Select the framework version that is the closest or equal to the latest configured framework version
                    var versions = (await packageReader.GetLibItemsAsync(CancellationToken.None)).ToList();

                    var collectedItems = new Dictionary<FrameworkSpecificGroup, HashSet<RegistryTargetFramework>>();

                    foreach (var targetFramework in _targetFrameworks)
                    {
                        var item = versions.Where(x => x.TargetFramework.Framework == targetFramework.Framework.Framework && x.TargetFramework.Version <= targetFramework.Framework.Version).OrderByDescending(x => x.TargetFramework.Version)
                            .FirstOrDefault();
                        if (item == null) continue;
                        if (!collectedItems.TryGetValue(item, out var frameworksPerGroup))
                        {
                            frameworksPerGroup = new HashSet<RegistryTargetFramework>();
                            collectedItems.Add(item, frameworksPerGroup);
                        }
                        frameworksPerGroup.Add(targetFramework);
                    }

                    if (collectedItems.Count == 0)
                    {
                        throw new InvalidOperationException($"The package does not contain a compatible .NET assembly {string.Join(",", _targetFrameworks.Select(x => x.Name))}");
                    }


                    var isPackageNetStandard21Assembly = DotNetHelper.IsNetStandard21Assembly(identity.Id);
                    var hasMultiNetStandard = collectedItems.Count > 1;
                    var hasOnlyNetStandard21 = collectedItems.Count == 1 && collectedItems.Values.First().All(x => x.Name == "netstandard2.1");

                    if (isPackageNetStandard21Assembly)
                    {
                        _logger.LogInformation($"Package {identity.Id} is a system package for netstandard2.1 and will be only used for netstandard 2.0");
                    }

                    foreach (var groupToFrameworks in collectedItems)
                    {
                        var item = groupToFrameworks.Key;
                        var frameworks = groupToFrameworks.Value;

                        var folderPrefix = hasMultiNetStandard ? $"{frameworks.First().Name}/" : "";
                        foreach (var file in item.Items)
                        {
                            var fileInUnityPackage = $"{folderPrefix}{Path.GetFileName(file)}";
                            string meta;

                            string fileExtension = Path.GetExtension(fileInUnityPackage);
                            if (fileExtension == ".dll")
                            {
                                // If we have multiple .NETStandard supported or there is just netstandard2.1 or the package can
                                // only be used when it is not netstandard 2.1
                                // We will use the define coming from the configuration file
                                // Otherwise, it means that the assembly is compatible with whatever netstandard, and we can simply
                                // use NET_STANDARD
<<<<<<< HEAD
                                var defineConstraints = hasMultiNetStandard || hasOnlyNetStandard21 || isPackageNetStandard21Assembly ? frameworks.First(x => x.Framework == item.TargetFramework).DefineConstraints : new[] { "" };
                                meta = UnityMeta.GetMetaForDll(GetStableGuid(identity, fileInUnityPackage), defineConstraints.Concat(packageEntry.DefineConstraints));
=======
                                var defineConstraints = hasMultiNetStandard || hasOnlyNetStandard21 || isPackageNetStandard21Assembly ? frameworks.First(x => x.Framework == item.TargetFramework).DefineConstraints : Array.Empty<string>();
                                meta = UnityMeta.GetMetaForDll(GetStableGuid(identity, fileInUnityPackage), defineConstraints);
>>>>>>> f34133f2
                            }
                            else
                            {
                                meta = UnityMeta.GetMetaForExtension(GetStableGuid(identity, fileInUnityPackage), fileExtension);
                            }

                            if (meta == null)
                            {
                                continue;
                            }

                            memStream.Position = 0;
                            memStream.SetLength(0);

                            var stream = packageReader.GetStream(file);
                            await stream.CopyToAsync(memStream);
                            var buffer = memStream.ToArray();

                            // write content
                            WriteBufferToTar(tarArchive, fileInUnityPackage, buffer);

                            // write meta file
                            WriteTextFileToTar(tarArchive, $"{fileInUnityPackage}.meta", meta);
                        }

                        // Write folder meta
                        if (!string.IsNullOrEmpty(folderPrefix))
                        {
                            // write meta file for the folder
                            WriteTextFileToTar(tarArchive, $"{folderPrefix.Substring(0, folderPrefix.Length - 1)}.meta", UnityMeta.GetMetaForFolder(GetStableGuid(identity, folderPrefix)));
                        }
                    }

                    if (collectedItems.Count == 0)
                    {
                        throw new InvalidOperationException($"The package does not contain a compatible .NET assembly {string.Join(",", _targetFrameworks.Select(x => x.Name))}");
                    }

                    // Write the package,json
                    var unityPackage = CreateUnityPackage(npmPackageInfo, npmPackageVersion);
                    var unityPackageAsJson = unityPackage.ToJson();
                    const string packageJsonFileName = "package.json";
                    WriteTextFileToTar(tarArchive, packageJsonFileName, unityPackageAsJson);
                    WriteTextFileToTar(tarArchive, $"{packageJsonFileName}.meta", UnityMeta.GetMetaForExtension(GetStableGuid(identity, packageJsonFileName), ".json"));

                    // Write the license to the package if any
                    string license = null;
                    string licenseUrlText = null;

                    var licenseUrl = packageMeta.LicenseMetadata?.LicenseUrl.ToString() ?? packageMeta.LicenseUrl?.ToString();
                    if (!string.IsNullOrEmpty(licenseUrl))
                    {
                        try
                        {
                            // Try to fetch the license from an URL
                            using (var httpClient = new HttpClient())
                            {
                                licenseUrlText = await httpClient.GetStringAsync(licenseUrl);
                            }

                            // If the license text is HTML, try to remove all text
                            if (licenseUrlText != null)
                            {
                                licenseUrlText = licenseUrlText.Trim();
                                if (licenseUrlText.StartsWith("<"))
                                {
                                    try
                                    {
                                        licenseUrlText = NUglify.Uglify.HtmlToText(licenseUrlText, HtmlToTextOptions.KeepStructure).Code ?? licenseUrlText;
                                    }
                                    catch
                                    {
                                        // ignored
                                    }
                                }
                            }
                        }
                        catch
                        {
                            // ignored
                        }
                    }

                    if (!string.IsNullOrEmpty(packageMeta.LicenseMetadata?.License))
                    {
                        license = packageMeta.LicenseMetadata.License;
                    }

                    // If the license fetched from the URL is bigger, use that one to put into the file
                    if (licenseUrlText != null && (license == null || licenseUrlText.Length > license.Length))
                    {
                        license = licenseUrlText;
                    }

                    if (!string.IsNullOrEmpty(license))
                    {
                        const string licenseMdFile = "License.md";
                        WriteTextFileToTar(tarArchive, licenseMdFile, license);
                        WriteTextFileToTar(tarArchive, $"{licenseMdFile}.meta", UnityMeta.GetMetaForExtension(GetStableGuid(identity, licenseMdFile), ".md"));
                    }
                }

                using (var stream = File.OpenRead(unityPackageFilePath))
                {
                    var sha1 = Sha1sum(stream);
                    WriteUnityPackageSha1(identity, npmPackageVersion, sha1);
                    npmPackageVersion.Distribution.Shasum = sha1;
                }
            }
            catch (Exception ex)
            {
                try
                {
                    File.Delete(unityPackageFilePath);
                }
                catch
                {
                    // ignored
                }

                LogError($"Error while processing package `{identity}`. Reason: {ex}");
            }
        }

        private static Guid GetStableGuid(PackageIdentity identity, string name)
        {
            return StringToGuid($"{identity.Id}/{name}*");
        }

        private FileInfo GetUnityPackageFileInfo(PackageIdentity identity, NpmPackageVersion packageVersion)
        {
            return new FileInfo(GetUnityPackagePath(identity, packageVersion));
        }

        private string GetUnityPackageFileName(PackageIdentity identity, NpmPackageVersion packageVersion)
        {
            return $"{_unityScope}.{identity.Id.ToLowerInvariant()}-{packageVersion.Version}.tgz";
        }

        private string GetUnityPackageSha1FileName(PackageIdentity identity, NpmPackageVersion packageVersion)
        {
            return $"{_unityScope}.{identity.Id.ToLowerInvariant()}-{packageVersion.Version}.sha1";
        }

        private void DeleteUnityPackage(PackageIdentity identity, NpmPackageVersion packageVersion)
        {
            var packageFile = new FileInfo(GetUnityPackagePath(identity, packageVersion));
            if (packageFile.Exists)
            {
                packageFile.Delete();
            }
            var sha1File = new FileInfo(GetUnityPackageSha1Path(identity, packageVersion));
            if (sha1File.Exists)
            {
                sha1File.Delete();
            }
        }
        
        private bool IsUnityPackageValid(PackageIdentity identity, NpmPackageVersion packageVersion)
        {
            var packageFile = new FileInfo(GetUnityPackagePath(identity, packageVersion));
            return packageFile.Exists && packageFile.Length > 0;
        }

        private bool IsUnityPackageSha1Valid(PackageIdentity identity, NpmPackageVersion packageVersion)
        {
            var sha1File = new FileInfo(GetUnityPackageSha1Path(identity, packageVersion));
            return sha1File.Exists && sha1File.Length > 0;
        }

        private string ReadUnityPackageSha1(PackageIdentity identity, NpmPackageVersion packageVersion)
        {
            return File.ReadAllText(GetUnityPackageSha1Path(identity, packageVersion));
        }

        private void WriteUnityPackageSha1(PackageIdentity identity, NpmPackageVersion packageVersion, string sha1)
        {
            File.WriteAllText(GetUnityPackageSha1Path(identity, packageVersion), sha1);
        }

        private string GetUnityPackagePath(PackageIdentity identity, NpmPackageVersion packageVersion) => Path.Combine(_rootPersistentFolder, GetUnityPackageFileName(identity, packageVersion));

        private string GetUnityPackageSha1Path(PackageIdentity identity, NpmPackageVersion packageVersion) => Path.Combine(_rootPersistentFolder, GetUnityPackageSha1FileName(identity, packageVersion));

        private void WriteTextFileToTar(TarOutputStream tarOut, string filePath, string content)
        {
            if (tarOut == null) throw new ArgumentNullException(nameof(tarOut));
            if (filePath == null) throw new ArgumentNullException(nameof(filePath));
            if (content == null) throw new ArgumentNullException(nameof(content));

            var buffer = Utf8EncodingNoBom.GetBytes(content);
            WriteBufferToTar(tarOut, filePath, buffer);
        }

        private void WriteBufferToTar(TarOutputStream tarOut, string filePath, byte[] buffer)
        {
            if (tarOut == null) throw new ArgumentNullException(nameof(tarOut));
            if (filePath == null) throw new ArgumentNullException(nameof(filePath));
            if (buffer == null) throw new ArgumentNullException(nameof(buffer));

            filePath = filePath.Replace(@"\", "/");
            filePath = filePath.TrimStart('/');

            var tarEntry = TarEntry.CreateTarEntry($"package/{filePath}");
            tarEntry.Size = buffer.Length;
            tarOut.PutNextEntry(tarEntry);
            tarOut.Write(buffer, 0, buffer.Length);
            tarOut.CloseEntry();
        }

        private static UnityPackage CreateUnityPackage(NpmPackageInfo npmPackageInfo, NpmPackageVersion npmPackageVersion)
        {
            var unityPackage = new UnityPackage
            {
                Name = npmPackageInfo.Name,
                Version = npmPackageVersion.Version,
                Description = npmPackageInfo.Description,
                Unity = npmPackageVersion.Unity
            };
            unityPackage.Dependencies.AddRange(npmPackageVersion.Dependencies);
            unityPackage.Keywords.AddRange(npmPackageInfo.Keywords);
            return unityPackage;
        }

        private static Guid StringToGuid(string text)
        {
            var guid = new byte[16];
            var inputBytes = Encoding.UTF8.GetBytes(text);
            using (var algorithm = SHA1.Create())
            {
                var hash = algorithm.ComputeHash(inputBytes);
                Array.Copy(hash, 0, guid, 0, guid.Length);
            }

            // Follow UUID for SHA1 based GUID 
            const int version = 5; // SHA1 (3 for MD5)
            guid[6] = (byte)((guid[6] & 0x0F) | (version << 4));
            guid[8] = (byte)((guid[8] & 0x3F) | 0x80);
            return new Guid(guid);
        }

        private static string Sha1sum(Stream stream)
        {
            using (SHA1Managed sha1 = new SHA1Managed())
            {
                var hash = sha1.ComputeHash(stream);
                var sb = new StringBuilder(hash.Length * 2);

                foreach (byte b in hash)
                {
                    sb.Append(b.ToString("x2"));
                }

                return sb.ToString();
            }
        }

        private void LogError(string message)
        {
            _logger.LogError(message);
            HasErrors = true;
        }

        private static List<string> SplitCommaSeparatedString(string input)
        {
            var list = new List<string>();
            if (input == null) return list;
            foreach (var entry in input.Split(new[] { ',', ';' }, StringSplitOptions.RemoveEmptyEntries))
            {
                list.Add(entry.Trim());
            }

            return list;
        }
    }
}<|MERGE_RESOLUTION|>--- conflicted
+++ resolved
@@ -450,13 +450,8 @@
                                 // We will use the define coming from the configuration file
                                 // Otherwise, it means that the assembly is compatible with whatever netstandard, and we can simply
                                 // use NET_STANDARD
-<<<<<<< HEAD
-                                var defineConstraints = hasMultiNetStandard || hasOnlyNetStandard21 || isPackageNetStandard21Assembly ? frameworks.First(x => x.Framework == item.TargetFramework).DefineConstraints : new[] { "" };
+                                var defineConstraints = hasMultiNetStandard || hasOnlyNetStandard21 || isPackageNetStandard21Assembly ? frameworks.First(x => x.Framework == item.TargetFramework).DefineConstraints : Array.Empty<string>();
                                 meta = UnityMeta.GetMetaForDll(GetStableGuid(identity, fileInUnityPackage), defineConstraints.Concat(packageEntry.DefineConstraints));
-=======
-                                var defineConstraints = hasMultiNetStandard || hasOnlyNetStandard21 || isPackageNetStandard21Assembly ? frameworks.First(x => x.Framework == item.TargetFramework).DefineConstraints : Array.Empty<string>();
-                                meta = UnityMeta.GetMetaForDll(GetStableGuid(identity, fileInUnityPackage), defineConstraints);
->>>>>>> f34133f2
                             }
                             else
                             {
